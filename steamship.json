{
  "author": "Steamship",
  "entrypoint": "api.handler",
  "handle": "whisper-s2t-blockifier",
  "description": "Blockifies audio via Whisper-based transcription",
  "public": true,
  "type": "plugin",
  "version": "0.3.1",
  "plugin": {
    "isTrainable": false,
    "transport": "jsonOverHttp",
    "type": "blockifier"
  },
  "configTemplate": {
    "get_segments": {
      "type": "boolean",
      "description": "Return audio segments, with timestamps, from model ('segments'). If `true`, this plugin will construct the full transcript by concatenating segments. If `false`, a full transcription will be returned ('text').",
      "default": false
    },
    "whisper_model": {
      "type": "string",
      "description": "Determines which whisper model will be used for transcription (must be one of: tiny, base, small, or medium).",
      "default": "base"
    }
  },
  "steamshipRegistry": {
<<<<<<< HEAD
    "tagline": "Convert audio into text.",
    "tagline2": "Just load content into Steamship and run the files through Whisper for automated transcription.",
    "usefulFor": "Useful for generating text from speech.",
=======
    "tagline": "Transcribe audio with OpenAI's Whisper.",
    "tagline2": "Just upload audio to Steamship and apply this Blockifier.",
    "usefulFor": "Useful for high-quality transcriptions with real-world audio.",
>>>>>>> 9a3691c2
    "videoUrl": null,
    "githubUrl": "https://github.com/steamship-plugins/whisper-s2t-blockifier",
    "demoUrl": null,
    "blogUrl": null,
<<<<<<< HEAD
    "jupyterUrl": "https://github.com/steamship-plugins/whisper-s2t-blockifier/blob/main/example_usage.ipynb",
=======
    "jupyterUrl": null,
>>>>>>> 9a3691c2
    "authorName": "Steamship",
    "authorEmail": "hello@steamship.com",
    "authorTwitter": "@GetSteamship",
    "authorUrl": "https://www.steamship.com/",
    "tags": [
      "Audio",
      "Whisper",
<<<<<<< HEAD
      "S2T",
      "Transcription"
=======
      "OpenAI",
      "Speech to Text",
      "Transcription",
      "S2T"
>>>>>>> 9a3691c2
    ]
  }
}<|MERGE_RESOLUTION|>--- conflicted
+++ resolved
@@ -24,24 +24,14 @@
     }
   },
   "steamshipRegistry": {
-<<<<<<< HEAD
-    "tagline": "Convert audio into text.",
-    "tagline2": "Just load content into Steamship and run the files through Whisper for automated transcription.",
-    "usefulFor": "Useful for generating text from speech.",
-=======
     "tagline": "Transcribe audio with OpenAI's Whisper.",
     "tagline2": "Just upload audio to Steamship and apply this Blockifier.",
     "usefulFor": "Useful for high-quality transcriptions with real-world audio.",
->>>>>>> 9a3691c2
     "videoUrl": null,
     "githubUrl": "https://github.com/steamship-plugins/whisper-s2t-blockifier",
     "demoUrl": null,
     "blogUrl": null,
-<<<<<<< HEAD
     "jupyterUrl": "https://github.com/steamship-plugins/whisper-s2t-blockifier/blob/main/example_usage.ipynb",
-=======
-    "jupyterUrl": null,
->>>>>>> 9a3691c2
     "authorName": "Steamship",
     "authorEmail": "hello@steamship.com",
     "authorTwitter": "@GetSteamship",
@@ -49,15 +39,9 @@
     "tags": [
       "Audio",
       "Whisper",
-<<<<<<< HEAD
-      "S2T",
-      "Transcription"
-=======
-      "OpenAI",
       "Speech to Text",
       "Transcription",
       "S2T"
->>>>>>> 9a3691c2
     ]
   }
 }